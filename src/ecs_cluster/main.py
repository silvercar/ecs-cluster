--- conflicted
+++ resolved
@@ -68,11 +68,7 @@
 @click.option("--latest", is_flag=True, default=False,
               help="Update the latest task definition, even if it's not the one currently in use")
 @click.pass_context
-<<<<<<< HEAD
-def update_image(ctx, cluster, service, service_arn, container, image, restart, latest):
-=======
-def update_image(ctx, cluster, service, service_arn, hostname, container, image, restart):
->>>>>>> f9af6846
+def update_image(ctx, cluster, service, service_arn, hostname, container, image, restart, latest):
     ecs_client = ECSClient(timeout=ctx.obj['timeout'])
     service_arn = _get_service_arn(ecs_client, cluster, service, service_arn)
 
@@ -86,11 +82,7 @@
             cluster, service_arn, container, image)
     else:
         service = ecs_client.update_image(
-<<<<<<< HEAD
-            cluster, service_arn, container, image, latest)
-=======
-            cluster, service_arn, container, hostname, image)
->>>>>>> f9af6846
+            cluster, service_arn, container, hostname, image, latest)
 
     if service:
         click.echo('Success')
@@ -160,8 +152,8 @@
         click.echo('No matching service found for cluster %s' %
                    cluster, err=True)
         sys.exit(1)
+
     service_cmd = 'rails console' if rails else '/bin/bash'
-
 
     if chamber_env:
         service_cmd = 'chamber exec {} -- {}'.format(chamber_env, service_cmd)
